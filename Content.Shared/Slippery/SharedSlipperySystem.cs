--- conflicted
+++ resolved
@@ -94,15 +94,10 @@
 
             otherBody.LinearVelocity *= component.LaunchForwardsMultiplier;
 
-<<<<<<< HEAD
-            _stunSystem.TryParalyze(otherBody.Owner, TimeSpan.FromSeconds(5));
+            bool playSound = !_statusEffectsSystem.HasStatusEffect(otherBody.Owner, "KnockedDown");
+
+            _stunSystem.TryParalyze(otherBody.Owner, TimeSpan.FromSeconds(component.ParalyzeTime), true);
             component.Slipped.Add(otherBody.Owner);
-=======
-            bool playSound = !_statusEffectsSystem.HasStatusEffect(otherBody.OwnerUid, "KnockedDown");
-
-            _stunSystem.TryParalyze(otherBody.OwnerUid, TimeSpan.FromSeconds(component.ParalyzeTime), true);
-            component.Slipped.Add(otherBody.OwnerUid);
->>>>>>> bd8acc5b
             component.Dirty();
 
             //Preventing from playing the slip sound when you are already knocked down.
