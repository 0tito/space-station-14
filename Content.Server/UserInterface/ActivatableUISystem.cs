--- conflicted
+++ resolved
@@ -83,10 +83,10 @@
             // If we've gotten this far, fire a cancellable event that indicates someone is about to activate this.
             // This is so that stuff can require further conditions (like power).
             var oae = new ActivatableUIOpenAttemptEvent(user);
-            RaiseLocalEvent(((IComponent) aui).OwnerUid, oae, false);
+            RaiseLocalEvent(((IComponent) aui).Owner, oae, false);
             if (oae.Cancelled) return false;
 
-            SetCurrentSingleUser(((IComponent) aui).OwnerUid, actor.PlayerSession, aui);
+            SetCurrentSingleUser(((IComponent) aui).Owner, actor.PlayerSession, aui);
             ui.Toggle(actor.PlayerSession);
             return true;
         }
@@ -133,13 +133,8 @@
 
     public class ActivatableUIOpenAttemptEvent : CancellableEntityEventArgs
     {
-<<<<<<< HEAD
-        public EntityUid user { get; }
-        public ActivatableUIOpenAttemptEvent(EntityUidwho)
-=======
         public EntityUid User { get; }
         public ActivatableUIOpenAttemptEvent(EntityUid who)
->>>>>>> 75247b7e
         {
             User = who;
         }
