--- conflicted
+++ resolved
@@ -125,17 +125,8 @@
                 return true;
             }
 
-<<<<<<< HEAD
-            var entity = IoCManager.Resolve<IEntityManager>().SpawnEntity("CrayonDecal", eventArgs.ClickLocation);
-            if (IoCManager.Resolve<IEntityManager>().TryGetComponent(entity, out AppearanceComponent? appearance))
-            {
-                appearance.SetData(CrayonVisuals.State, SelectedState);
-                appearance.SetData(CrayonVisuals.Color, _color);
-            }
-=======
             if(!EntitySystem.Get<DecalSystem>().TryAddDecal(SelectedState, eventArgs.ClickLocation.Offset(new Vector2(-0.5f,-0.5f)), out _, Color.FromName(_color), cleanable: true))
                 return false;
->>>>>>> bd8acc5b
 
             if (_useSound != null)
                 SoundSystem.Play(Filter.Pvs(Owner), _useSound.GetSound(), Owner, AudioHelpers.WithVariation(0.125f));
