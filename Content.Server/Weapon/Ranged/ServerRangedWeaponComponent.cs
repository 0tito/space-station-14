--- conflicted
+++ resolved
@@ -170,13 +170,8 @@
             if (ClumsyCheck && ClumsyDamage != null && ClumsyComponent.TryRollClumsy(user, ClumsyExplodeChance))
             {
                 //Wound them
-<<<<<<< HEAD
                 EntitySystem.Get<DamageableSystem>().TryChangeDamage(user, ClumsyDamage);
-                EntitySystem.Get<StunSystem>().TryParalyze(user, TimeSpan.FromSeconds(3f));
-=======
-                EntitySystem.Get<DamageableSystem>().TryChangeDamage(user.Uid, ClumsyDamage);
-                EntitySystem.Get<StunSystem>().TryParalyze(user.Uid, TimeSpan.FromSeconds(3f), true);
->>>>>>> bd8acc5b
+                EntitySystem.Get<StunSystem>().TryParalyze(user, TimeSpan.FromSeconds(3f), true);
 
                 // Apply salt to the wound ("Honk!")
                 SoundSystem.Play(
